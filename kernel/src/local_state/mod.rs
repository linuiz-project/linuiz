--- conflicted
+++ resolved
@@ -91,12 +91,7 @@
 
     trace!("Configuring local state: {}.", cpuid_id);
     unsafe {
-<<<<<<< HEAD
-        let lpu_ptr = lib::memory::malloc::try_get()
-            .unwrap()
-=======
         let lpu_ptr = lib::memory::malloc::get()
->>>>>>> 3654f20b
             .alloc(
                 core::mem::size_of::<LocalState>(),
                 // Invariantly asssumes LocalStateFlags bitfields will be packed.
