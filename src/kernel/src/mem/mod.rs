pub mod alloc;
// pub mod io;
pub mod mapper;
pub mod paging;
pub mod pmm;

mod hhdm;
pub use hhdm::*;

use self::mapper::Mapper;
use crate::{interrupts::InterruptCell, mem::pmm::PhysicalMemoryManager};

use core::ptr::NonNull;
use libsys::{Address, Frame, table_index_size};
use spin::{Lazy, Mutex};

#[repr(align(0x10))]
pub struct Stack<const SIZE: usize>([u8; SIZE]);

impl<const SIZE: usize> Stack<SIZE> {
    #[inline]
    pub const fn new() -> Self {
        Self([0u8; SIZE])
    }

    pub fn top(&self) -> NonNull<u8> {
        // Safety: Pointer is valid for the length of the slice.
        NonNull::new(unsafe { self.0.as_ptr().add(self.0.len()).cast_mut() }).unwrap()
    }
}

impl<const SIZE: usize> core::ops::Deref for Stack<SIZE> {
    type Target = [u8; SIZE];

    fn deref(&self) -> &Self::Target {
        &self.0
    }
}

pub fn with_kmapper<T>(func: impl FnOnce(&mut Mapper) -> T) -> T {
    static KERNEL_MAPPER: Lazy<InterruptCell<Mutex<Mapper>>> = Lazy::new(|| {
        debug!("Creating kernel-space address mapper.");

        InterruptCell::new(Mutex::new(Mapper::new(paging::TableDepth::max()).unwrap()))
    });

    KERNEL_MAPPER.with(|mapper| {
        let mut mapper = mapper.lock();
        func(&mut mapper)
    })
}

pub fn copy_kernel_page_table() -> Result<Address<Frame>, pmm::Error> {
    let table_frame = PhysicalMemoryManager::next_frame()?;
<<<<<<< HEAD

    let table_ptr =
        core::ptr::with_exposed_provenance_mut(Hhdm::offset().get() + table_frame.get().get());
=======
>>>>>>> 4cd0a57e

    // Safety: Frame is provided by allocator, and so guaranteed to be within the HHDM, and is frame-sized.
    let new_table = unsafe { core::slice::from_raw_parts_mut(table_ptr, table_index_size()) };
    new_table.fill(paging::PageTableEntry::empty());
    with_kmapper(|kmapper| new_table.copy_from_slice(kmapper.view_page_table()));

    Ok(table_frame)
}

#[cfg(target_arch = "x86_64")]
pub struct PagingRegister(
    pub Address<Frame>,
    pub crate::arch::x86_64::registers::control::CR3Flags,
);
#[cfg(target_arch = "riscv64")]
pub struct PagingRegister(
    pub Address<Frame>,
    pub u16,
    pub crate::arch::rv64::registers::satp::Mode,
);

impl PagingRegister {
    pub fn read() -> Self {
        #[cfg(target_arch = "x86_64")]
        {
            let args = crate::arch::x86_64::registers::control::CR3::read();
            Self(args.0, args.1)
        }

        #[cfg(target_arch = "riscv64")]
        {
            let args = crate::arch::rv64::registers::satp::read();
            Self(args.0, args.1, args.2)
        }
    }

    /// # Safety
    ///
    /// Writing to this register has the chance to externally invalidate memory references.
    pub unsafe fn write(args: &Self) {
        #[cfg(target_arch = "x86_64")]
        crate::arch::x86_64::registers::control::CR3::write(args.0, args.1);

        #[cfg(target_arch = "riscv64")]
        crate::arch::rv64::registers::satp::write(args.0.as_usize(), args.1, args.2);
    }

    #[inline]
    pub const fn frame(&self) -> Address<Frame> {
        self.0
    }
}

#[allow(clippy::module_name_repetitions)]
pub unsafe fn out_of_memory() -> ! {
    panic!("Kernel ran out of memory during initialization.")
}

// pub unsafe fn catch_read(ptr: NonNull<[u8]>) -> Result<Box<[u8]>, Exception> {
//     let mem_range = ptr.as_uninit_slice().as_ptr_range();
//     let aligned_start = libsys::align_down(mem_range.start.addr(), libsys::page_shift());
//     let mem_end = mem_range.end.addr();

//     let mut copied_mem = Box::new_uninit_slice(ptr.len());
//     for (offset, page_addr) in (aligned_start..mem_end).enumerate().step_by(page_size()) {
//         let ptr_addr = core::cmp::max(mem_range.start.addr(), page_addr);
//         let ptr_len = core::cmp::min(mem_end.saturating_sub(ptr_addr), page_size());

//         // Safety: Box slice and this iterator are bound by the ptr len.
//         let to_ptr = unsafe { copied_mem.as_mut_ptr().add(offset) };
//         // Safety: Copy is only invalid if the caller provided an invalid pointer.
//         crate::local::do_catch(|| unsafe {
//             core::ptr::copy_nonoverlapping(ptr_addr as *mut u8, to_ptr, ptr_len);
//         })?;
//     }

//     Ok(copied_mem)
// }

// TODO TryString
// pub unsafe fn catch_read_str(mut read_ptr: NonNull<u8>) -> Result<String, Exception> {
//     let mut strlen = 0;
//     'y: loop {
//         let read_len = read_ptr.as_ptr().align_offset(page_size());
//         read_ptr = NonNull::new(
//             // Safety: This pointer isn't used without first being validated.
//             unsafe { read_ptr.as_ptr().add(page_size() - read_len) },
//         )
//         .unwrap();

//         for byte in catch_read(NonNull::slice_from_raw_parts(read_ptr, read_len))?.iter() {
//             if byte.ne(&b'\0') {
//                 strlen += 1;
//             } else {
//                 break 'y;
//             }
//         }
//     }

//     Ok(String::from_utf8_lossy(core::slice::from_raw_parts(read_ptr.as_ptr(), strlen)).into_owned())
// }<|MERGE_RESOLUTION|>--- conflicted
+++ resolved
@@ -52,12 +52,8 @@
 
 pub fn copy_kernel_page_table() -> Result<Address<Frame>, pmm::Error> {
     let table_frame = PhysicalMemoryManager::next_frame()?;
-<<<<<<< HEAD
-
     let table_ptr =
         core::ptr::with_exposed_provenance_mut(Hhdm::offset().get() + table_frame.get().get());
-=======
->>>>>>> 4cd0a57e
 
     // Safety: Frame is provided by allocator, and so guaranteed to be within the HHDM, and is frame-sized.
     let new_table = unsafe { core::slice::from_raw_parts_mut(table_ptr, table_index_size()) };
